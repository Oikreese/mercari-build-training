--- conflicted
+++ resolved
@@ -43,21 +43,10 @@
         echo 'Tag: ${{ steps.meta.outputs.tags }}'
         echo 'Label: ${{ steps.meta.labels.tags }}'
 
-<<<<<<< HEAD
     - name: Build and push Docker image
       uses: docker/build-push-action@ad44023a93711e3deb337508980b4b5e9bcdc5dc
       with:
         context: python
         push: true
         tags: ${{ steps.meta.outputs.tags }}
-        labels: ${{ steps.meta.outputs.labels }}
-=======
-    # - name: Build and push Docker image
-    #   uses: docker/build-push-action@471d1dc4e07e5cdedd4c2171150001c434f0b7a4
-    #   with:
-    #     context: <go or python>
-    #     platforms: linux/amd64,linux/arm64
-    #     push: true
-    #     tags: ${{ steps.meta.outputs.tags }}
-    #     labels: ${{ steps.meta.outputs.labels }}
->>>>>>> c0f1c868
+        labels: ${{ steps.meta.outputs.labels }}